--- conflicted
+++ resolved
@@ -22,23 +22,11 @@
 	CGO_ENABLED=0 go build -o olm
 
 go-build-release:
-<<<<<<< HEAD
-	CGO_ENABLED=0 GOOS=linux GOARCH=arm64 go build -o bin/newt_linux_arm64
-	CGO_ENABLED=0 GOOS=linux GOARCH=arm GOARM=7 go build -o bin/newt_linux_arm32
-	CGO_ENABLED=0 GOOS=linux GOARCH=amd64 go build -o bin/newt_linux_amd64
-	CGO_ENABLED=0 GOOS=darwin GOARCH=arm64 go build -o bin/newt_darwin_arm64
-	CGO_ENABLED=0 GOOS=darwin GOARCH=amd64 go build -o bin/newt_darwin_amd64
-	CGO_ENABLED=0 GOOS=windows GOARCH=amd64 go build -o bin/newt_windows_amd64.exe
-	CGO_ENABLED=0 GOOS=freebsd GOARCH=amd64 go build -o bin/newt_freebsd_amd64
-	CGO_ENABLED=0 GOOS=freebsd GOARCH=arm64 go build -o bin/newt_freebsd_arm64
-
-=======
 	CGO_ENABLED=0 GOOS=linux GOARCH=arm64 go build -o bin/olm_linux_arm64
 	CGO_ENABLED=0 GOOS=linux GOARCH=amd64 go build -o bin/olm_linux_amd64
 	CGO_ENABLED=0 GOOS=darwin GOARCH=arm64 go build -o bin/olm_darwin_arm64
 	CGO_ENABLED=0 GOOS=darwin GOARCH=amd64 go build -o bin/olm_darwin_amd64
 	CGO_ENABLED=0 GOOS=windows GOARCH=amd64 go build -o bin/olm_windows_amd64.exe
 	
->>>>>>> f1b3abdf
 clean:
 	rm olm